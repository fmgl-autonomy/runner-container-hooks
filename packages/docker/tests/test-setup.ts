--- conflicted
+++ resolved
@@ -1,19 +1,13 @@
 import * as fs from 'fs'
 import { Mount } from 'hooklib'
-<<<<<<< HEAD
-=======
 import * as path from 'path'
->>>>>>> 55761eab
 import { env } from 'process'
 import { v4 as uuidv4 } from 'uuid'
 
 export default class TestSetup {
   private testdir: string
   private runnerMockDir: string
-<<<<<<< HEAD
-=======
   readonly runnerOutputDir: string
->>>>>>> 55761eab
 
   private runnerMockSubdirs = {
     work: '_work',
@@ -24,12 +18,8 @@
     githubHome: '_work/_temp/_github_home',
     githubWorkflow: '_work/_temp/_github_workflow'
   }
-<<<<<<< HEAD
-  private readonly projectName = 'test'
-=======
 
   private readonly projectName = 'repo'
->>>>>>> 55761eab
 
   constructor() {
     this.testdir = `${__dirname}/_temp/${uuidv4()}`
@@ -37,15 +27,6 @@
     this.runnerOutputDir = `${this.testdir}/outputs`
   }
 
-<<<<<<< HEAD
-  public initialize(): void {
-    for (const dir of this.allTestDirectories) {
-      fs.mkdirSync(dir, { recursive: true })
-    }
-    env.RUNNER_NAME = 'test'
-    env.RUNNER_TEMP = `${this.runnerMockDir}/${this.runnerMockSubdirs.workTemp}`
-    env.GITHUB_WORKSPACE = this.runnerProjectWorkDir
-=======
   private get allTestDirectories() {
     const resp = [this.testdir, this.runnerMockDir, this.runnerOutputDir]
 
@@ -70,44 +51,12 @@
     for (const dir of this.allTestDirectories) {
       fs.mkdirSync(dir, { recursive: true })
     }
->>>>>>> 55761eab
   }
 
   public teardown(): void {
     fs.rmdirSync(this.testdir, { recursive: true })
   }
 
-<<<<<<< HEAD
-  public get userMountVolumes(): Mount[] {
-    return [
-      {
-        sourceVolumePath: 'my_docker_volume',
-        targetVolumePath: '/volume_mount',
-        readOnly: false
-      }
-    ]
-  }
-
-  public get runnerProjectWorkDir() {
-    return `${this.runnerMockDir}/_work/${this.projectName}/${this.projectName}`
-  }
-
-  public get testDir() {
-    return this.testdir
-  }
-
-  private get allTestDirectories() {
-    const resp = [this.testdir, this.runnerMockDir, this.runnerProjectWorkDir]
-
-    for (const [key, value] of Object.entries(this.runnerMockSubdirs)) {
-      resp.push(`${this.runnerMockDir}/${value}`)
-    }
-
-    return resp
-  }
-
-=======
->>>>>>> 55761eab
   public get systemMountVolumes(): Mount[] {
     return [
       {
@@ -153,8 +102,6 @@
     ]
   }
 
-<<<<<<< HEAD
-=======
   public createOutputFile(name: string): string {
     let filePath = path.join(this.runnerOutputDir, name || `${uuidv4()}.json`)
     fs.writeFileSync(filePath, '')
@@ -165,7 +112,6 @@
     return `${this.runnerMockDir}/_work/${this.projectName}/${this.projectName}`
   }
 
->>>>>>> 55761eab
   public get containerWorkingDirectory(): string {
     return `/__w/${this.projectName}/${this.projectName}`
   }
