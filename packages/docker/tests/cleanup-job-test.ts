import * as fs from 'fs'
import { cleanupJob, prepareJob } from '../src/hooks'
import TestSetup from './test-setup'

<<<<<<< HEAD
const prepareJobInputPath = path.resolve(
  `${__dirname}/../../../examples/prepare-job.json`
)

let prepareJobOutputPath: string
let prepareJobDefinition: any

=======
>>>>>>> 55761eab
let testSetup: TestSetup

jest.useRealTimers()

describe('cleanup job', () => {
  beforeEach(async () => {
    testSetup = new TestSetup()
    testSetup.initialize()

<<<<<<< HEAD
    const prepareJobRawData = fs.readFileSync(prepareJobInputPath, 'utf8')
    prepareJobDefinition = JSON.parse(prepareJobRawData.toString())

    prepareJobOutputPath = `${
      testSetup.testDir
    }/prepare-job-output-${uuidv4()}.json`
    fs.writeFileSync(prepareJobOutputPath, '')

    prepareJobDefinition.args.container.userMountVolumes =
      testSetup.userMountVolumes
    prepareJobDefinition.args.container.systemMountVolumes =
      testSetup.systemMountVolumes
    prepareJobDefinition.args.container.workingDirectory =
      testSetup.containerWorkingDirectory
    prepareJobDefinition.args.container.registry = null
    prepareJobDefinition.args.services.forEach(s => (s.registry = null))

    await prepareJob(prepareJobDefinition.args, prepareJobOutputPath)
=======
    const prepareJobDefinition = JSON.parse(
      fs.readFileSync(
        `${__dirname}/../../../examples/prepare-job.json`,
        'utf-8'
      )
    )

    const prepareJobOutput = testSetup.createOutputFile(
      'prepare-job-output.json'
    )
    await prepareJob(prepareJobDefinition.args, prepareJobOutput)
>>>>>>> 55761eab
  })

  afterEach(() => {
    testSetup.teardown()
  })

  it('should cleanup successfully', async () => {
    await expect(cleanupJob()).resolves.not.toThrow()
  })
})<|MERGE_RESOLUTION|>--- conflicted
+++ resolved
@@ -2,16 +2,6 @@
 import { cleanupJob, prepareJob } from '../src/hooks'
 import TestSetup from './test-setup'
 
-<<<<<<< HEAD
-const prepareJobInputPath = path.resolve(
-  `${__dirname}/../../../examples/prepare-job.json`
-)
-
-let prepareJobOutputPath: string
-let prepareJobDefinition: any
-
-=======
->>>>>>> 55761eab
 let testSetup: TestSetup
 
 jest.useRealTimers()
@@ -21,26 +11,6 @@
     testSetup = new TestSetup()
     testSetup.initialize()
 
-<<<<<<< HEAD
-    const prepareJobRawData = fs.readFileSync(prepareJobInputPath, 'utf8')
-    prepareJobDefinition = JSON.parse(prepareJobRawData.toString())
-
-    prepareJobOutputPath = `${
-      testSetup.testDir
-    }/prepare-job-output-${uuidv4()}.json`
-    fs.writeFileSync(prepareJobOutputPath, '')
-
-    prepareJobDefinition.args.container.userMountVolumes =
-      testSetup.userMountVolumes
-    prepareJobDefinition.args.container.systemMountVolumes =
-      testSetup.systemMountVolumes
-    prepareJobDefinition.args.container.workingDirectory =
-      testSetup.containerWorkingDirectory
-    prepareJobDefinition.args.container.registry = null
-    prepareJobDefinition.args.services.forEach(s => (s.registry = null))
-
-    await prepareJob(prepareJobDefinition.args, prepareJobOutputPath)
-=======
     const prepareJobDefinition = JSON.parse(
       fs.readFileSync(
         `${__dirname}/../../../examples/prepare-job.json`,
@@ -51,8 +21,12 @@
     const prepareJobOutput = testSetup.createOutputFile(
       'prepare-job-output.json'
     )
+
+    prepareJobDefinition.args.container.registry = null
+    prepareJobDefinition.args.services.forEach(s => {
+      s.registry = null
+    })
     await prepareJob(prepareJobDefinition.args, prepareJobOutput)
->>>>>>> 55761eab
   })
 
   afterEach(() => {
