import * as fs from 'fs'
import { prepareJob } from '../src/hooks'
import TestSetup from './test-setup'

jest.useRealTimers()

<<<<<<< HEAD
let prepareJobOutputPath: string
let prepareJobData: any
const prepareJobInputPath = `${__dirname}/../../../examples/prepare-job.json`
=======
const prepareJobDefinition = JSON.parse(
  fs.readFileSync(`${__dirname}/../../../examples/prepare-job.json`, 'utf-8')
)
>>>>>>> 55761eab

let testSetup: TestSetup

describe('prepare job', () => {
<<<<<<< HEAD
  beforeEach(async () => {
=======
  beforeEach(() => {
>>>>>>> 55761eab
    testSetup = new TestSetup()
    testSetup.initialize()

    prepareJobDefinition.args.container.systemMountVolumes =
      testSetup.systemMountVolumes
<<<<<<< HEAD
    prepareJobData.args.container.workingDirectory =
      testSetup.containerWorkingDirectory
    prepareJobData.args.container.registry = null
    prepareJobData.args.services.forEach(s => (s.registry = null))

    prepareJobOutputPath = `${
      testSetup.testDir
    }/prepare-job-output-${uuidv4()}.json`
    fs.writeFileSync(prepareJobOutputPath, '')
=======
    prepareJobDefinition.args.container.workingDirectory =
      testSetup.workingDirectory
>>>>>>> 55761eab
  })

  afterEach(() => {
    testSetup.teardown()
  })

  it('should not throw', async () => {
    const prepareJobOutput = testSetup.createOutputFile(
      'prepare-job-output.json'
    )
    await expect(
      prepareJob(prepareJobDefinition.args, prepareJobOutput)
    ).resolves.not.toThrow()

    expect(() => fs.readFileSync(prepareJobOutput, 'utf-8')).not.toThrow()
  })

  it('should have JSON output written to a file', async () => {
    const prepareJobOutput = testSetup.createOutputFile(
      'prepare-job-output.json'
    )
    await prepareJob(prepareJobDefinition.args, prepareJobOutput)
    const prepareJobOutputContent = fs.readFileSync(prepareJobOutput, 'utf-8')
    expect(() => JSON.parse(prepareJobOutputContent)).not.toThrow()
  })

  it('should have context written to a file', async () => {
    const prepareJobOutput = testSetup.createOutputFile(
      'prepare-job-output.json'
    )
    await prepareJob(prepareJobDefinition.args, prepareJobOutput)
    const parsedPrepareJobOutput = JSON.parse(
      fs.readFileSync(prepareJobOutput, 'utf-8')
    )
    expect(parsedPrepareJobOutput.context).toBeDefined()
  })

  it('should have isAlpine field set correctly', async () => {
    let prepareJobOutput = testSetup.createOutputFile(
      'prepare-job-output-alpine.json'
    )
    const prepareJobArgsClone = JSON.parse(
      JSON.stringify(prepareJobDefinition.args)
    )
    prepareJobArgsClone.container.image = 'alpine:latest'
    await prepareJob(prepareJobArgsClone, prepareJobOutput)

    let parsedPrepareJobOutput = JSON.parse(
      fs.readFileSync(prepareJobOutput, 'utf-8')
    )
    expect(parsedPrepareJobOutput.isAlpine).toBe(true)

    prepareJobOutput = testSetup.createOutputFile(
      'prepare-job-output-ubuntu.json'
    )
    prepareJobArgsClone.container.image = 'ubuntu:latest'
    await prepareJob(prepareJobArgsClone, prepareJobOutput)
    parsedPrepareJobOutput = JSON.parse(
      fs.readFileSync(prepareJobOutput, 'utf-8')
    )
    expect(parsedPrepareJobOutput.isAlpine).toBe(false)
  })

  it('should have container ids written to file', async () => {
    const prepareJobOutput = testSetup.createOutputFile(
      'prepare-job-output.json'
    )
    await prepareJob(prepareJobDefinition.args, prepareJobOutput)
    const prepareJobOutputContent = fs.readFileSync(prepareJobOutput, 'utf-8')
    const parsedPrepareJobOutput = JSON.parse(prepareJobOutputContent)

    expect(parsedPrepareJobOutput.context.container.id).toBeDefined()
    expect(typeof parsedPrepareJobOutput.context.container.id).toBe('string')
    expect(parsedPrepareJobOutput.context.container.id).toMatch(/^[0-9a-f]+$/)
  })

  it('should have ports for context written in form [containerPort]:[hostPort]', async () => {
    const prepareJobOutput = testSetup.createOutputFile(
      'prepare-job-output.json'
    )
    await prepareJob(prepareJobDefinition.args, prepareJobOutput)
    const prepareJobOutputContent = fs.readFileSync(prepareJobOutput, 'utf-8')
    const parsedPrepareJobOutput = JSON.parse(prepareJobOutputContent)

    const mainContainerPorts = parsedPrepareJobOutput.context.container.ports
    expect(mainContainerPorts['8080']).toBe('80')

    const redisService = parsedPrepareJobOutput.context.services.find(
      s => s.image === 'redis'
    )

    const redisServicePorts = redisService.ports
    expect(redisServicePorts['80']).toBe('8080')
    expect(redisServicePorts['8080']).toBe('8088')
  })
})<|MERGE_RESOLUTION|>--- conflicted
+++ resolved
@@ -4,43 +4,25 @@
 
 jest.useRealTimers()
 
-<<<<<<< HEAD
-let prepareJobOutputPath: string
-let prepareJobData: any
-const prepareJobInputPath = `${__dirname}/../../../examples/prepare-job.json`
-=======
 const prepareJobDefinition = JSON.parse(
   fs.readFileSync(`${__dirname}/../../../examples/prepare-job.json`, 'utf-8')
 )
->>>>>>> 55761eab
 
 let testSetup: TestSetup
 
 describe('prepare job', () => {
-<<<<<<< HEAD
-  beforeEach(async () => {
-=======
   beforeEach(() => {
->>>>>>> 55761eab
     testSetup = new TestSetup()
     testSetup.initialize()
 
     prepareJobDefinition.args.container.systemMountVolumes =
       testSetup.systemMountVolumes
-<<<<<<< HEAD
-    prepareJobData.args.container.workingDirectory =
-      testSetup.containerWorkingDirectory
-    prepareJobData.args.container.registry = null
-    prepareJobData.args.services.forEach(s => (s.registry = null))
-
-    prepareJobOutputPath = `${
-      testSetup.testDir
-    }/prepare-job-output-${uuidv4()}.json`
-    fs.writeFileSync(prepareJobOutputPath, '')
-=======
     prepareJobDefinition.args.container.workingDirectory =
       testSetup.workingDirectory
->>>>>>> 55761eab
+    prepareJobDefinition.args.container.registry = null
+    prepareJobDefinition.args.services.forEach(s => {
+      s.registry = null
+    })
   })
 
   afterEach(() => {
