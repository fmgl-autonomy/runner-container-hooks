import * as fs from 'fs'
import * as path from 'path'
import {
  cleanupJob,
  prepareJob,
  runContainerStep,
  runScriptStep
} from '../src/hooks'
import TestSetup from './test-setup'

<<<<<<< HEAD
const prepareJobJson = fs.readFileSync(
  path.resolve(__dirname + '/../../../examples/prepare-job.json'),
  'utf8'
)

const containerStepJson = fs.readFileSync(
  path.resolve(__dirname + '/../../../examples/run-container-step.json'),
  'utf8'
)

let prepareJobDefinition: any
let scriptStepDefinition: any
let runContainerStepDefinition: any
=======
const definitions = {
  prepareJob: JSON.parse(
    fs.readFileSync(
      path.resolve(__dirname + '/../../../examples/prepare-job.json'),
      'utf8'
    )
  ),

  runContainerStep: JSON.parse(
    fs.readFileSync(
      path.resolve(__dirname + '/../../../examples/run-container-step.json'),
      'utf8'
    )
  ),
>>>>>>> 55761eab

  runScriptStep: JSON.parse(
    fs.readFileSync(
      path.resolve(__dirname + '/../../../examples/run-script-step.json'),
      'utf-8'
    )
  )
}

let testSetup: TestSetup

describe('e2e', () => {
  beforeEach(() => {
    testSetup = new TestSetup()
    testSetup.initialize()
<<<<<<< HEAD

    prepareJobDefinition = JSON.parse(prepareJobJson)
    prepareJobDefinition.args.container.userMountVolumes =
      testSetup.userMountVolumes
    prepareJobDefinition.args.container.systemMountVolumes =
      testSetup.systemMountVolumes
    prepareJobDefinition.args.container.workingDirectory =
      testSetup.containerWorkingDirectory
    prepareJobDefinition.args.container.registry = null
    prepareJobDefinition.args.services.forEach(s => (s.registry = null))

    const scriptStepJson = fs.readFileSync(
      path.resolve(__dirname + '/../../../examples/run-script-step.json'),
      'utf8'
    )
    scriptStepDefinition = JSON.parse(scriptStepJson)
    scriptStepDefinition.args.workingDirectory =
      testSetup.containerWorkingDirectory
    scriptStepDefinition.args.registry = null

    runContainerStepDefinition = JSON.parse(containerStepJson)
    runContainerStepDefinition.args.workingDirectory =
      testSetup.containerWorkingDirectory
    runContainerStepDefinition.args.userMountVolumes =
      testSetup.userMountVolumes
    runContainerStepDefinition.args.systemMountVolumes =
      runContainerStepDefinition.args.registry = null

    prepareJobOutputFilePath = `${
      testSetup.testDir
    }/prepare-job-output-${uuidv4()}.json`
    fs.writeFileSync(prepareJobOutputFilePath, '')
=======
    definitions.prepareJob.args.container.systemMountVolumes =
      testSetup.systemMountVolumes
>>>>>>> 55761eab
  })

  afterEach(() => {
    testSetup.teardown()
  })

  it('should prepare job, then run script step, then run container step then cleanup', async () => {
    const prepareJobOutput = testSetup.createOutputFile(
      'prepare-job-output.json'
    )

    await expect(
<<<<<<< HEAD
      prepareJob(prepareJobDefinition.args, prepareJobOutputFilePath)
=======
      prepareJob(definitions.prepareJob.args, prepareJobOutput)
>>>>>>> 55761eab
    ).resolves.not.toThrow()

    let rawState = fs.readFileSync(prepareJobOutput, 'utf-8')
    let resp = JSON.parse(rawState)

    await expect(
<<<<<<< HEAD
      runScriptStep(scriptStepDefinition.args, resp.state)
=======
      runScriptStep(definitions.runScriptStep.args, resp.state)
>>>>>>> 55761eab
    ).resolves.not.toThrow()

    await expect(
<<<<<<< HEAD
      runContainerStep(runContainerStepDefinition.args, resp.state)
=======
      runContainerStep(definitions.runContainerStep.args, resp.state)
>>>>>>> 55761eab
    ).resolves.not.toThrow()

    await expect(cleanupJob()).resolves.not.toThrow()
  })

  it('should prepare job, then run script step, then run container step with Dockerfile then cleanup', async () => {
    const prepareJobOutput = testSetup.createOutputFile(
      'prepare-job-output.json'
    )

    await expect(
<<<<<<< HEAD
      prepareJob(prepareJobDefinition.args, prepareJobOutputFilePath)
=======
      prepareJob(definitions.prepareJob.args, prepareJobOutput)
>>>>>>> 55761eab
    ).resolves.not.toThrow()

    let rawState = fs.readFileSync(prepareJobOutput, 'utf-8')
    let resp = JSON.parse(rawState)

    await expect(
<<<<<<< HEAD
      runScriptStep(scriptStepDefinition.args, resp.state)
    ).resolves.not.toThrow()

    const dockerfilePath = `${testSetup.testDir}/Dockerfile`
=======
      runScriptStep(definitions.runScriptStep.args, resp.state)
    ).resolves.not.toThrow()

    const dockerfilePath = `${testSetup.workingDirectory}/Dockerfile`
>>>>>>> 55761eab
    fs.writeFileSync(
      dockerfilePath,
      `FROM ubuntu:latest
ENV TEST=test
ENTRYPOINT [ "tail", "-f", "/dev/null" ]
    `
    )
<<<<<<< HEAD
    const containerStepDataCopy = JSON.parse(
      JSON.stringify(runContainerStepDefinition)
    )
=======

    const containerStepDataCopy = JSON.parse(
      JSON.stringify(definitions.runContainerStep)
    )

>>>>>>> 55761eab
    containerStepDataCopy.args.dockerfile = 'Dockerfile'

    await expect(
      runContainerStep(containerStepDataCopy.args, resp.state)
    ).resolves.not.toThrow()

    await expect(cleanupJob()).resolves.not.toThrow()
  })
})<|MERGE_RESOLUTION|>--- conflicted
+++ resolved
@@ -8,21 +8,6 @@
 } from '../src/hooks'
 import TestSetup from './test-setup'
 
-<<<<<<< HEAD
-const prepareJobJson = fs.readFileSync(
-  path.resolve(__dirname + '/../../../examples/prepare-job.json'),
-  'utf8'
-)
-
-const containerStepJson = fs.readFileSync(
-  path.resolve(__dirname + '/../../../examples/run-container-step.json'),
-  'utf8'
-)
-
-let prepareJobDefinition: any
-let scriptStepDefinition: any
-let runContainerStepDefinition: any
-=======
 const definitions = {
   prepareJob: JSON.parse(
     fs.readFileSync(
@@ -37,7 +22,6 @@
       'utf8'
     )
   ),
->>>>>>> 55761eab
 
   runScriptStep: JSON.parse(
     fs.readFileSync(
@@ -53,43 +37,12 @@
   beforeEach(() => {
     testSetup = new TestSetup()
     testSetup.initialize()
-<<<<<<< HEAD
-
-    prepareJobDefinition = JSON.parse(prepareJobJson)
-    prepareJobDefinition.args.container.userMountVolumes =
-      testSetup.userMountVolumes
-    prepareJobDefinition.args.container.systemMountVolumes =
-      testSetup.systemMountVolumes
-    prepareJobDefinition.args.container.workingDirectory =
-      testSetup.containerWorkingDirectory
-    prepareJobDefinition.args.container.registry = null
-    prepareJobDefinition.args.services.forEach(s => (s.registry = null))
-
-    const scriptStepJson = fs.readFileSync(
-      path.resolve(__dirname + '/../../../examples/run-script-step.json'),
-      'utf8'
-    )
-    scriptStepDefinition = JSON.parse(scriptStepJson)
-    scriptStepDefinition.args.workingDirectory =
-      testSetup.containerWorkingDirectory
-    scriptStepDefinition.args.registry = null
-
-    runContainerStepDefinition = JSON.parse(containerStepJson)
-    runContainerStepDefinition.args.workingDirectory =
-      testSetup.containerWorkingDirectory
-    runContainerStepDefinition.args.userMountVolumes =
-      testSetup.userMountVolumes
-    runContainerStepDefinition.args.systemMountVolumes =
-      runContainerStepDefinition.args.registry = null
-
-    prepareJobOutputFilePath = `${
-      testSetup.testDir
-    }/prepare-job-output-${uuidv4()}.json`
-    fs.writeFileSync(prepareJobOutputFilePath, '')
-=======
     definitions.prepareJob.args.container.systemMountVolumes =
       testSetup.systemMountVolumes
->>>>>>> 55761eab
+    definitions.prepareJob.args.container.registry = null
+    definitions.prepareJob.args.services.forEach(s => {
+      s.registry = null
+    })
   })
 
   afterEach(() => {
@@ -102,30 +55,18 @@
     )
 
     await expect(
-<<<<<<< HEAD
-      prepareJob(prepareJobDefinition.args, prepareJobOutputFilePath)
-=======
       prepareJob(definitions.prepareJob.args, prepareJobOutput)
->>>>>>> 55761eab
     ).resolves.not.toThrow()
 
     let rawState = fs.readFileSync(prepareJobOutput, 'utf-8')
     let resp = JSON.parse(rawState)
 
     await expect(
-<<<<<<< HEAD
-      runScriptStep(scriptStepDefinition.args, resp.state)
-=======
       runScriptStep(definitions.runScriptStep.args, resp.state)
->>>>>>> 55761eab
     ).resolves.not.toThrow()
 
     await expect(
-<<<<<<< HEAD
-      runContainerStep(runContainerStepDefinition.args, resp.state)
-=======
       runContainerStep(definitions.runContainerStep.args, resp.state)
->>>>>>> 55761eab
     ).resolves.not.toThrow()
 
     await expect(cleanupJob()).resolves.not.toThrow()
@@ -137,28 +78,17 @@
     )
 
     await expect(
-<<<<<<< HEAD
-      prepareJob(prepareJobDefinition.args, prepareJobOutputFilePath)
-=======
       prepareJob(definitions.prepareJob.args, prepareJobOutput)
->>>>>>> 55761eab
     ).resolves.not.toThrow()
 
     let rawState = fs.readFileSync(prepareJobOutput, 'utf-8')
     let resp = JSON.parse(rawState)
 
     await expect(
-<<<<<<< HEAD
-      runScriptStep(scriptStepDefinition.args, resp.state)
-    ).resolves.not.toThrow()
-
-    const dockerfilePath = `${testSetup.testDir}/Dockerfile`
-=======
       runScriptStep(definitions.runScriptStep.args, resp.state)
     ).resolves.not.toThrow()
 
     const dockerfilePath = `${testSetup.workingDirectory}/Dockerfile`
->>>>>>> 55761eab
     fs.writeFileSync(
       dockerfilePath,
       `FROM ubuntu:latest
@@ -166,17 +96,11 @@
 ENTRYPOINT [ "tail", "-f", "/dev/null" ]
     `
     )
-<<<<<<< HEAD
-    const containerStepDataCopy = JSON.parse(
-      JSON.stringify(runContainerStepDefinition)
-    )
-=======
 
     const containerStepDataCopy = JSON.parse(
       JSON.stringify(definitions.runContainerStep)
     )
 
->>>>>>> 55761eab
     containerStepDataCopy.args.dockerfile = 'Dockerfile'
 
     await expect(
