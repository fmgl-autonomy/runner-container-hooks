import * as k8s from '@kubernetes/client-node'
import { Mount } from 'hooklib'
import { POD_VOLUME_NAME } from './index'

export const DEFAULT_CONTAINER_ENTRY_POINT_ARGS = [`-f`, `/dev/null`]
export const DEFAULT_CONTAINER_ENTRY_POINT = 'tail'

export function containerVolumes(
  userMountVolumes: Mount[] = [],
  jobContainer = true
): k8s.V1VolumeMount[] {
  const mounts: k8s.V1VolumeMount[] = [
    {
      name: POD_VOLUME_NAME,
      mountPath: '/__w'
    }
  ]

  if (!jobContainer) {
    return mounts
  }

  mounts.push(
    {
      name: POD_VOLUME_NAME,
      mountPath: '/__e',
      subPath: 'externals'
    },
    {
      name: POD_VOLUME_NAME,
      mountPath: '/github/home',
      subPath: '_temp/_github_home'
    },
    {
      name: POD_VOLUME_NAME,
      mountPath: '/github/workflow',
      subPath: '_temp/_github_workflow'
    }
  )

  if (!userMountVolumes?.length) {
    return mounts
  }

<<<<<<< HEAD
  const workspacePath = process.env.GITHUB_WORKSPACE as string
  for (const userVolume of userMountVolumes) {
    let sourceVolumePath = ''
    if (path.isAbsolute(userVolume.sourceVolumePath)) {
      if (!userVolume.sourceVolumePath.startsWith(workspacePath)) {
        throw new Error(
          'absolute path volume mounts outside of the work folder are not supported'
        )
      }
      sourceVolumePath = userVolume.sourceVolumePath
    } else {
      sourceVolumePath = path.join(workspacePath, userVolume.sourceVolumePath)
    }

=======
  // TODO: we need to ensure this is a local path under the github workspace or fail/skip
  // subpath only accepts a local path under the runner workspace
  /*
  for (const userVolume of userMountVolumes) {
    const sourceVolumePath = `${
      path.isAbsolute(userVolume.sourceVolumePath)
        ? userVolume.sourceVolumePath
        : path.join(
            process.env.GITHUB_WORKSPACE as string,
            userVolume.sourceVolumePath
          )
    }`
>>>>>>> ecb93760
    mounts.push({
      name: POD_VOLUME_NAME,
      mountPath: userVolume.targetVolumePath,
      subPath: sourceVolumePath,
      readOnly: userVolume.readOnly
    })
  }
  */

  return mounts
}<|MERGE_RESOLUTION|>--- conflicted
+++ resolved
@@ -1,5 +1,6 @@
 import * as k8s from '@kubernetes/client-node'
 import { Mount } from 'hooklib'
+import * as path from 'path'
 import { POD_VOLUME_NAME } from './index'
 
 export const DEFAULT_CONTAINER_ENTRY_POINT_ARGS = [`-f`, `/dev/null`]
@@ -42,7 +43,6 @@
     return mounts
   }
 
-<<<<<<< HEAD
   const workspacePath = process.env.GITHUB_WORKSPACE as string
   for (const userVolume of userMountVolumes) {
     let sourceVolumePath = ''
@@ -52,25 +52,11 @@
           'absolute path volume mounts outside of the work folder are not supported'
         )
       }
+      sourceVolumePath = userVolume.sourceVolumePath.slice(workspacePath.length)
+    } else {
       sourceVolumePath = userVolume.sourceVolumePath
-    } else {
-      sourceVolumePath = path.join(workspacePath, userVolume.sourceVolumePath)
     }
 
-=======
-  // TODO: we need to ensure this is a local path under the github workspace or fail/skip
-  // subpath only accepts a local path under the runner workspace
-  /*
-  for (const userVolume of userMountVolumes) {
-    const sourceVolumePath = `${
-      path.isAbsolute(userVolume.sourceVolumePath)
-        ? userVolume.sourceVolumePath
-        : path.join(
-            process.env.GITHUB_WORKSPACE as string,
-            userVolume.sourceVolumePath
-          )
-    }`
->>>>>>> ecb93760
     mounts.push({
       name: POD_VOLUME_NAME,
       mountPath: userVolume.targetVolumePath,
@@ -78,7 +64,6 @@
       readOnly: userVolume.readOnly
     })
   }
-  */
 
   return mounts
 }